#include <string>
#include <iostream>
#include <sstream>
#include <cassert>

#ifndef QCOM
#include "networking.hpp"
#endif
#include "settings.hpp"
#include "widgets/input.hpp"
#include "widgets/toggle.hpp"
#include "widgets/offroad_alerts.hpp"
#include "widgets/controls.hpp"
#include "widgets/ssh_keys.hpp"
#include "common/params.h"
#include "common/util.h"
#include "selfdrive/hardware/hw.h"

//TODO: lets make this a class, consistency
TogglesPanel::TogglesPanel(QWidget *parent) : QWidget(parent) {
  QVBoxLayout *toggles_list = new QVBoxLayout();
<<<<<<< HEAD
  toggles_list->setMargin(50);

	QList<ParamControl*> toggles;

  toggles.append(new ParamControl("OpenpilotEnabledToggle",
																 "Enable openpilot",
																 "Use the openpilot system for adaptive cruise control and lane keep driver assistance. Your attention is required at all times to use this feature. Changing this setting takes effect when the car is powered off.",
																 "../assets/offroad/icon_openpilot.png",
																 this));
  toggles.append(new ParamControl("IsLdwEnabled",
																 "Enable Lane Departure Warnings",
																 "Receive alerts to steer back into the lane when your vehicle drifts over a detected lane line without a turn signal activated while driving over 31mph (50kph).",
																 "../assets/offroad/icon_warning.png",
																 this));

  toggles.append(new ParamControl("IsRHD",
																 "Enable Right-Hand Drive",
																 "Allow openpilot to obey left-hand traffic conventions and perform driver monitoring on right driver seat.",
																 "../assets/offroad/icon_openpilot_mirrored.png",
																 this));

  toggles.append(new ParamControl("IsMetric",
																 "Use Metric System",
																 "Display speed in km/h instead of mp/h.",
																 "../assets/offroad/icon_metric.png",
																 this));

  toggles.append(new ParamControl("CommunityFeaturesToggle",
																 "Enable Community Features",
																 "Use features from the open source community that are not maintained or supported by comma.ai and have not been confirmed to meet the standard safety model. These features include community supported cars and community supported hardware. Be extra cautious when using these features",
																 "../assets/offroad/icon_shell.png",
																 this));

=======

  toggles_list->addWidget(new ParamControl("OpenpilotEnabledToggle",
                                            "Enable openpilot",
                                            "Use the openpilot system for adaptive cruise control and lane keep driver assistance. Your attention is required at all times to use this feature. Changing this setting takes effect when the car is powered off.",
                                            "../assets/offroad/icon_openpilot.png"
                                              ));
  toggles_list->addWidget(horizontal_line());
  toggles_list->addWidget(new ParamControl("IsLdwEnabled",
                                            "Enable Lane Departure Warnings",
                                            "Receive alerts to steer back into the lane when your vehicle drifts over a detected lane line without a turn signal activated while driving over 31mph (50kph).",
                                            "../assets/offroad/icon_warning.png"
                                              ));
  toggles_list->addWidget(horizontal_line());
  toggles_list->addWidget(new ParamControl("IsRHD",
                                            "Enable Right-Hand Drive",
                                            "Allow openpilot to obey left-hand traffic conventions and perform driver monitoring on right driver seat.",
                                            "../assets/offroad/icon_openpilot_mirrored.png"
                                            ));
  toggles_list->addWidget(horizontal_line());
  toggles_list->addWidget(new ParamControl("IsMetric",
                                            "Use Metric System",
                                            "Display speed in km/h instead of mp/h.",
                                            "../assets/offroad/icon_metric.png"
                                            ));
  toggles_list->addWidget(horizontal_line());
  toggles_list->addWidget(new ParamControl("CommunityFeaturesToggle",
                                            "Enable Community Features",
                                            "Use features from the open source community that are not maintained or supported by comma.ai and have not been confirmed to meet the standard safety model. These features include community supported cars and community supported hardware. Be extra cautious when using these features",
                                            "../assets/offroad/icon_shell.png"
                                            ));
  toggles_list->addWidget(horizontal_line());
>>>>>>> 0fb00e10
  ParamControl *record_toggle = new ParamControl("RecordFront",
																								 "Record and Upload Driver Camera",
																								 "Upload data from the driver facing camera and help improve the driver monitoring algorithm.",
																								 "../assets/offroad/icon_network.png", this);
	toggles.append(record_toggle);

  toggles.append(new ParamControl("EndToEndToggle",
																 "\U0001f96c Disable use of lanelines (Alpha) \U0001f96c",
																 "In this mode openpilot will ignore lanelines and just drive how it thinks a human would.",
																 "../assets/offroad/icon_road.png",
                                 this));

	for(auto toggle : toggles){
		toggles_list->addWidget(horizontal_line());
		toggles_list->addWidget(toggle);
	}

  bool record_lock = Params().read_db_bool("RecordFrontLock");
  record_toggle->setEnabled(!record_lock);

  setLayout(toggles_list);
}

DevicePanel::DevicePanel(QWidget* parent) : QWidget(parent) {
  QVBoxLayout *device_layout = new QVBoxLayout;

  QObject::connect(parent, SIGNAL(closeSettings()), this, SIGNAL(resetState()));

  Params params = Params();

  QString dongle = QString::fromStdString(params.get("DongleId", false));
  device_layout->addWidget(new LabelControl("Dongle ID", dongle));
  device_layout->addWidget(horizontal_line());

  QString serial = QString::fromStdString(params.get("HardwareSerial", false));
  device_layout->addWidget(new LabelControl("Serial", serial));

  // offroad-only buttons
  QList<ButtonControl*> offroad_btns;

  offroad_btns.append(new ButtonControl("Driver Camera", "PREVIEW",
                                   "Preview the driver facing camera to help optimize device mounting position for best driver monitoring experience. (vehicle must be off)",
                                   [=]() { Params().write_db_value("IsDriverViewEnabled", "1", 1); }, "", this));

  offroad_btns.append(new ButtonControl("Reset Calibration", "RESET",
                                   "openpilot requires the device to be mounted within 4° left or right and within 5° up or down. openpilot is continuously calibrating, resetting is rarely required.", [=]() {
    if (ConfirmationDialog::confirm("Are you sure you want to reset calibration?")) {
      Params().delete_db_value("CalibrationParams");
    }
  }, "", this));

  offroad_btns.append(new ButtonControl("Review Training Guide", "REVIEW",
                                        "Review the rules, features, and limitations of openpilot", [=]() {
    if (ConfirmationDialog::confirm("Are you sure you want to review the training guide?")) {
      Params().delete_db_value("CompletedTrainingVersion");
      emit reviewTrainingGuide();
    }
  }, "", this));

  QString brand = params.read_db_bool("Passive") ? "dashcam" : "openpilot";
  offroad_btns.append(new ButtonControl("Uninstall " + brand, "UNINSTALL", "", [=]() {
    if (ConfirmationDialog::confirm("Are you sure you want to uninstall?")) {
      Params().write_db_value("DoUninstall", "1");
    }
  }, "", this));

  for(auto &btn : offroad_btns){
    device_layout->addWidget(horizontal_line());
    QObject::connect(parent, SIGNAL(offroadTransition(bool)), btn, SLOT(setEnabled(bool)));
    device_layout->addWidget(btn);
  }

  // power buttons
  QHBoxLayout *power_layout = new QHBoxLayout();
  power_layout->setSpacing(30);

  QPushButton *reboot_btn = new QPushButton("Reboot");
  power_layout->addWidget(reboot_btn);
  QObject::connect(reboot_btn, &QPushButton::released, [=]() {
    if (ConfirmationDialog::confirm("Are you sure you want to reboot?")) {
      Hardware::reboot();
    }
  });

  QPushButton *poweroff_btn = new QPushButton("Power Off");
  poweroff_btn->setStyleSheet("background-color: #E22C2C;");
  power_layout->addWidget(poweroff_btn);
  QObject::connect(poweroff_btn, &QPushButton::released, [=]() {
    if (ConfirmationDialog::confirm("Are you sure you want to power off?")) {
      Hardware::poweroff();
    }
  });

  device_layout->addLayout(power_layout);

  setLayout(device_layout);
  setStyleSheet(R"(
    QPushButton {
      padding: 0;
      height: 120px;
      border-radius: 15px;
      background-color: #393939;
    }
  )");
}

DeveloperPanel::DeveloperPanel(QWidget* parent) : QFrame(parent) {
  QVBoxLayout *main_layout = new QVBoxLayout(this);
  setLayout(main_layout);
  setStyleSheet(R"(QLabel {font-size: 50px;})");
}

void DeveloperPanel::showEvent(QShowEvent *event) {
  Params params = Params();
  std::string brand = params.read_db_bool("Passive") ? "dashcam" : "openpilot";
  QList<QPair<QString, std::string>> dev_params = {
    {"Version", brand + " v" + params.get("Version", false).substr(0, 14)},
    {"Git Branch", params.get("GitBranch", false)},
    {"Git Commit", params.get("GitCommit", false).substr(0, 10)},
    {"Panda Firmware", params.get("PandaFirmwareHex", false)},
    {"OS Version", Hardware::get_os_version()},
  };

  for (int i = 0; i < dev_params.size(); i++) {
    const auto &[name, value] = dev_params[i];
    QString val = QString::fromStdString(value).trimmed();
    if (labels.size() > i) {
      labels[i]->setText(val);
    } else {
      labels.push_back(new LabelControl(name, val));
      layout()->addWidget(labels[i]);
      if (i < (dev_params.size() - 1)) {
        layout()->addWidget(horizontal_line());
      }
    }
  }
}

QWidget * network_panel(QWidget * parent) {
#ifdef QCOM
  QVBoxLayout *layout = new QVBoxLayout;
  layout->setSpacing(30);

  // wifi + tethering buttons
  layout->addWidget(new ButtonControl("WiFi Settings", "OPEN", "",
                                      [=]() { HardwareEon::launch_wifi(); }));
  layout->addWidget(horizontal_line());

  layout->addWidget(new ButtonControl("Tethering Settings", "OPEN", "",
                                      [=]() { HardwareEon::launch_tethering(); }));
  layout->addWidget(horizontal_line());

  // SSH key management
  layout->addWidget(new SshToggle());
  layout->addWidget(horizontal_line());
  layout->addWidget(new SshControl());

  layout->addStretch(1);

  QWidget *w = new QWidget;
  w->setLayout(layout);
#else
  Networking *w = new Networking(parent);
#endif
  return w;
}

SettingsWindow::SettingsWindow(QWidget *parent) : QFrame(parent) {
  // setup two main layouts
  QVBoxLayout *sidebar_layout = new QVBoxLayout();
  sidebar_layout->setMargin(0);
  panel_widget = new QStackedWidget();
  panel_widget->setStyleSheet(R"(
    border-radius: 30px;
    background-color: #292929;
  )");

  sidebar_layout->addStretch(1);

  // close button
  QPushButton *close_btn = new QPushButton("X");
  close_btn->setStyleSheet(R"(
    font-size: 90px;
    font-weight: bold;
    border 1px grey solid;
    border-radius: 100px;
    background-color: #292929;
  )");
  close_btn->setFixedSize(200, 200);
  sidebar_layout->addSpacing(45);
  sidebar_layout->addWidget(close_btn, 0, Qt::AlignCenter);
  QObject::connect(close_btn, SIGNAL(released()), this, SIGNAL(closeSettings()));

  // setup panels
  DevicePanel *device = new DevicePanel(this);
  QObject::connect(device, SIGNAL(reviewTrainingGuide()), this, SIGNAL(reviewTrainingGuide()));

  QPair<QString, QWidget *> panels[] = {
    {"Device", device},
    {"Network", network_panel(this)},
    {"Toggles", new TogglesPanel(this)},
    {"Developer", new DeveloperPanel()},
  };


  sidebar_layout->addSpacing(45);
  nav_btns = new QButtonGroup();
  for (auto &[name, panel] : panels) {
    QPushButton *btn = new QPushButton(name);
    btn->setCheckable(true);
    btn->setStyleSheet(R"(
      QPushButton {
        color: grey;
        border: none;
        background: none;
        font-size: 65px;
        font-weight: 500;
        padding-top: 35px;
        padding-bottom: 35px;
      }
      QPushButton:checked {
        color: white;
      }
    )");

    nav_btns->addButton(btn);
    sidebar_layout->addWidget(btn, 0, Qt::AlignRight);

<<<<<<< HEAD
    //TODO: make all panels support resetState()
    if((name == "Device") || (name == "Toggles")){
      QObject::connect(this, SIGNAL(closeSettings()), panel, SIGNAL(resetState()));
    }

    for(auto &[name2, panel2] : panels){
      if(name2 == "Device" || name2 == "Toggles")
        QObject::connect(btn, SIGNAL(released()), panel2, SIGNAL(resetState()));
    }

    panel_widget->addWidget(panel);
		if(name == "Device"){
			QObject::connect(this, SIGNAL(closeSettings()), btn, SLOT(click()));
		}

    QObject::connect(btn, &QPushButton::released, [=, w = panel]() {
=======
    panel->setContentsMargins(50, 25, 50, 25);
    QScrollArea *panel_frame = new QScrollArea;
    panel_frame->setWidget(panel);
    panel_frame->setWidgetResizable(true);
    panel_frame->setVerticalScrollBarPolicy(Qt::ScrollBarAlwaysOff);
    panel_frame->setHorizontalScrollBarPolicy(Qt::ScrollBarAlwaysOff);
    panel_frame->setStyleSheet("background-color:transparent;");

    QScroller *scroller = QScroller::scroller(panel_frame->viewport());
    auto sp = scroller->scrollerProperties();

    sp.setScrollMetric(QScrollerProperties::VerticalOvershootPolicy, QVariant::fromValue<QScrollerProperties::OvershootPolicy>(QScrollerProperties::OvershootAlwaysOff));

    scroller->grabGesture(panel_frame->viewport(), QScroller::LeftMouseButtonGesture);
    scroller->setScrollerProperties(sp);

    panel_widget->addWidget(panel_frame);

    QObject::connect(btn, &QPushButton::released, [=, w = panel_frame]() {
>>>>>>> 0fb00e10
      panel_widget->setCurrentWidget(w);
    });
  }

  qobject_cast<QPushButton *>(nav_btns->buttons()[0])->setChecked(true);
  sidebar_layout->setContentsMargins(50, 50, 100, 50);

  // main settings layout, sidebar + main panel
  QHBoxLayout *settings_layout = new QHBoxLayout();

  sidebar_widget = new QWidget;
  sidebar_widget->setLayout(sidebar_layout);
  sidebar_widget->setFixedWidth(500);
  settings_layout->addWidget(sidebar_widget);
<<<<<<< HEAD

  panel_frame = new QScrollArea;
  panel_frame->setWidget(panel_widget);
  panel_frame->setWidgetResizable(true);
  panel_frame->setVerticalScrollBarPolicy(Qt::ScrollBarAlwaysOff);
  panel_frame->setHorizontalScrollBarPolicy(Qt::ScrollBarAlwaysOff);
  panel_frame->setStyleSheet(R"(
    border-radius: 30px;
    background-color: #292929;
  )");
  settings_layout->addWidget(panel_frame);

	QObject::connect(this, &SettingsWindow::closeSettings, [this]() {
		panel_frame->verticalScrollBar()->setValue(0);
	});

  // setup panel scrolling
  QScroller *scroller = QScroller::scroller(panel_frame);
  auto sp = scroller->scrollerProperties();
  sp.setScrollMetric(QScrollerProperties::FrameRate, QVariant::fromValue<QScrollerProperties::FrameRates>(QScrollerProperties::Fps30));
  sp.setScrollMetric(QScrollerProperties::VerticalOvershootPolicy, QVariant::fromValue<QScrollerProperties::OvershootPolicy>(QScrollerProperties::OvershootAlwaysOff));
  scroller->setScrollerProperties(sp);
  scroller->grabGesture(panel_frame->viewport(), QScroller::LeftMouseButtonGesture);
=======
  settings_layout->addWidget(panel_widget);
>>>>>>> 0fb00e10

  setLayout(settings_layout);
  setStyleSheet(R"(
    * {
      color: white;
      font-size: 50px;
    }
    SettingsWindow {
      background-color: black;
    }
  )");
}<|MERGE_RESOLUTION|>--- conflicted
+++ resolved
@@ -19,7 +19,6 @@
 //TODO: lets make this a class, consistency
 TogglesPanel::TogglesPanel(QWidget *parent) : QWidget(parent) {
   QVBoxLayout *toggles_list = new QVBoxLayout();
-<<<<<<< HEAD
   toggles_list->setMargin(50);
 
 	QList<ParamControl*> toggles;
@@ -53,39 +52,6 @@
 																 "../assets/offroad/icon_shell.png",
 																 this));
 
-=======
-
-  toggles_list->addWidget(new ParamControl("OpenpilotEnabledToggle",
-                                            "Enable openpilot",
-                                            "Use the openpilot system for adaptive cruise control and lane keep driver assistance. Your attention is required at all times to use this feature. Changing this setting takes effect when the car is powered off.",
-                                            "../assets/offroad/icon_openpilot.png"
-                                              ));
-  toggles_list->addWidget(horizontal_line());
-  toggles_list->addWidget(new ParamControl("IsLdwEnabled",
-                                            "Enable Lane Departure Warnings",
-                                            "Receive alerts to steer back into the lane when your vehicle drifts over a detected lane line without a turn signal activated while driving over 31mph (50kph).",
-                                            "../assets/offroad/icon_warning.png"
-                                              ));
-  toggles_list->addWidget(horizontal_line());
-  toggles_list->addWidget(new ParamControl("IsRHD",
-                                            "Enable Right-Hand Drive",
-                                            "Allow openpilot to obey left-hand traffic conventions and perform driver monitoring on right driver seat.",
-                                            "../assets/offroad/icon_openpilot_mirrored.png"
-                                            ));
-  toggles_list->addWidget(horizontal_line());
-  toggles_list->addWidget(new ParamControl("IsMetric",
-                                            "Use Metric System",
-                                            "Display speed in km/h instead of mp/h.",
-                                            "../assets/offroad/icon_metric.png"
-                                            ));
-  toggles_list->addWidget(horizontal_line());
-  toggles_list->addWidget(new ParamControl("CommunityFeaturesToggle",
-                                            "Enable Community Features",
-                                            "Use features from the open source community that are not maintained or supported by comma.ai and have not been confirmed to meet the standard safety model. These features include community supported cars and community supported hardware. Be extra cautious when using these features",
-                                            "../assets/offroad/icon_shell.png"
-                                            ));
-  toggles_list->addWidget(horizontal_line());
->>>>>>> 0fb00e10
   ParamControl *record_toggle = new ParamControl("RecordFront",
 																								 "Record and Upload Driver Camera",
 																								 "Upload data from the driver facing camera and help improve the driver monitoring algorithm.",
@@ -314,7 +280,6 @@
     nav_btns->addButton(btn);
     sidebar_layout->addWidget(btn, 0, Qt::AlignRight);
 
-<<<<<<< HEAD
     //TODO: make all panels support resetState()
     if((name == "Device") || (name == "Toggles")){
       QObject::connect(this, SIGNAL(closeSettings()), panel, SIGNAL(resetState()));
@@ -331,7 +296,10 @@
 		}
 
     QObject::connect(btn, &QPushButton::released, [=, w = panel]() {
-=======
+      panel_widget->setCurrentWidget(w);
+    });
+
+/*
     panel->setContentsMargins(50, 25, 50, 25);
     QScrollArea *panel_frame = new QScrollArea;
     panel_frame->setWidget(panel);
@@ -349,11 +317,7 @@
     scroller->setScrollerProperties(sp);
 
     panel_widget->addWidget(panel_frame);
-
-    QObject::connect(btn, &QPushButton::released, [=, w = panel_frame]() {
->>>>>>> 0fb00e10
-      panel_widget->setCurrentWidget(w);
-    });
+*/
   }
 
   qobject_cast<QPushButton *>(nav_btns->buttons()[0])->setChecked(true);
@@ -366,34 +330,15 @@
   sidebar_widget->setLayout(sidebar_layout);
   sidebar_widget->setFixedWidth(500);
   settings_layout->addWidget(sidebar_widget);
-<<<<<<< HEAD
-
-  panel_frame = new QScrollArea;
-  panel_frame->setWidget(panel_widget);
-  panel_frame->setWidgetResizable(true);
-  panel_frame->setVerticalScrollBarPolicy(Qt::ScrollBarAlwaysOff);
-  panel_frame->setHorizontalScrollBarPolicy(Qt::ScrollBarAlwaysOff);
-  panel_frame->setStyleSheet(R"(
-    border-radius: 30px;
-    background-color: #292929;
-  )");
-  settings_layout->addWidget(panel_frame);
-
+
+/*
 	QObject::connect(this, &SettingsWindow::closeSettings, [this]() {
 		panel_frame->verticalScrollBar()->setValue(0);
 	});
+*/
 
   // setup panel scrolling
-  QScroller *scroller = QScroller::scroller(panel_frame);
-  auto sp = scroller->scrollerProperties();
-  sp.setScrollMetric(QScrollerProperties::FrameRate, QVariant::fromValue<QScrollerProperties::FrameRates>(QScrollerProperties::Fps30));
-  sp.setScrollMetric(QScrollerProperties::VerticalOvershootPolicy, QVariant::fromValue<QScrollerProperties::OvershootPolicy>(QScrollerProperties::OvershootAlwaysOff));
-  scroller->setScrollerProperties(sp);
-  scroller->grabGesture(panel_frame->viewport(), QScroller::LeftMouseButtonGesture);
-=======
   settings_layout->addWidget(panel_widget);
->>>>>>> 0fb00e10
-
   setLayout(settings_layout);
   setStyleSheet(R"(
     * {
